/**
 * Licensed to the Apache Software Foundation (ASF) under one or more
 * contributor license agreements.  See the NOTICE file distributed with
 * this work for additional information regarding copyright ownership.
 * The ASF licenses this file to You under the Apache License, Version 2.0
 * (the "License"); you may not use this file except in compliance with
 * the License.  You may obtain a copy of the License at
 *
 *     http://www.apache.org/licenses/LICENSE-2.0
 *
 * Unless required by applicable law or agreed to in writing, software
 * distributed under the License is distributed on an "AS IS" BASIS,
 * WITHOUT WARRANTIES OR CONDITIONS OF ANY KIND, either express or implied.
 * See the License for the specific language governing permissions and
 * limitations under the License.
 */
package org.apache.solr.handler.dataimport;

<<<<<<< HEAD
import org.apache.solr.SolrTestCaseJ4;
import org.junit.Assert;
=======
>>>>>>> 2ede77ba
import org.junit.Test;

import java.text.DecimalFormatSymbols;
import java.util.ArrayList;
import java.util.List;
import java.util.Locale;
import java.util.Map;

/**
 * <p>
 * Test for NumberFormatTransformer
 * </p>
 *
 * @version $Id$
 * @since solr 1.3
 */
<<<<<<< HEAD
public class TestNumberFormatTransformer extends SolrTestCaseJ4 {
=======
public class TestNumberFormatTransformer extends AbstractDataImportHandlerTestCase {
>>>>>>> 2ede77ba
  private char GROUPING_SEP = new DecimalFormatSymbols().getGroupingSeparator();
  private char DECIMAL_SEP = new DecimalFormatSymbols().getDecimalSeparator();

  @Test
  @SuppressWarnings("unchecked")
  public void testTransformRow_SingleNumber() {
    char GERMAN_GROUPING_SEP = new DecimalFormatSymbols(Locale.GERMANY).getGroupingSeparator();
    List l = new ArrayList();
<<<<<<< HEAD
    l.add(AbstractDataImportHandlerTestCase.createMap("column", "num",
            NumberFormatTransformer.FORMAT_STYLE, NumberFormatTransformer.NUMBER));
    l.add(AbstractDataImportHandlerTestCase.createMap("column", "localizedNum",
            NumberFormatTransformer.FORMAT_STYLE, NumberFormatTransformer.NUMBER, NumberFormatTransformer.LOCALE, "de-DE"));
    Context c = AbstractDataImportHandlerTestCase.getContext(null, null, null, Context.FULL_DUMP, l, null);
    Map m = AbstractDataImportHandlerTestCase.createMap("num", "123" + GROUPING_SEP + "567", "localizedNum", "123" + GERMAN_GROUPING_SEP + "567");
=======
    l.add(createMap("column", "num",
            NumberFormatTransformer.FORMAT_STYLE, NumberFormatTransformer.NUMBER));
    l.add(createMap("column", "localizedNum",
            NumberFormatTransformer.FORMAT_STYLE, NumberFormatTransformer.NUMBER, NumberFormatTransformer.LOCALE, "de-DE"));
    Context c = getContext(null, null, null, Context.FULL_DUMP, l, null);
    Map m = createMap("num", "123" + GROUPING_SEP + "567", "localizedNum", "123" + GERMAN_GROUPING_SEP + "567");
>>>>>>> 2ede77ba
    new NumberFormatTransformer().transformRow(m, c);
    assertEquals(new Long(123567), m.get("num"));
    assertEquals(new Long(123567), m.get("localizedNum"));
  }

  @Test
  @SuppressWarnings("unchecked")
  public void testTransformRow_MultipleNumbers() throws Exception {
    List fields = new ArrayList();
<<<<<<< HEAD
    fields.add(AbstractDataImportHandlerTestCase.createMap(DataImporter.COLUMN,
            "inputs"));
    fields.add(AbstractDataImportHandlerTestCase.createMap(DataImporter.COLUMN,
=======
    fields.add(createMap(DataImporter.COLUMN, "inputs"));
    fields.add(createMap(DataImporter.COLUMN,
>>>>>>> 2ede77ba
            "outputs", RegexTransformer.SRC_COL_NAME, "inputs",
            NumberFormatTransformer.FORMAT_STYLE, NumberFormatTransformer.NUMBER));

    List inputs = new ArrayList();
    inputs.add("123" + GROUPING_SEP + "567");
    inputs.add("245" + GROUPING_SEP + "678");
<<<<<<< HEAD
    Map row = AbstractDataImportHandlerTestCase.createMap("inputs", inputs);
=======
    Map row = createMap("inputs", inputs);
>>>>>>> 2ede77ba

    VariableResolverImpl resolver = new VariableResolverImpl();
    resolver.addNamespace("e", row);

<<<<<<< HEAD
    Context context = AbstractDataImportHandlerTestCase.getContext(null, resolver, null, Context.FULL_DUMP, fields, null);
=======
    Context context = getContext(null, resolver, null, Context.FULL_DUMP, fields, null);
>>>>>>> 2ede77ba
    new NumberFormatTransformer().transformRow(row, context);

    List output = new ArrayList();
    output.add(new Long(123567));
    output.add(new Long(245678));
<<<<<<< HEAD
    Map outputRow = AbstractDataImportHandlerTestCase.createMap("inputs", inputs,
            "outputs", output);
=======
    Map outputRow = createMap("inputs", inputs, "outputs", output);
>>>>>>> 2ede77ba

    assertEquals(outputRow, row);
  }

  @Test(expected = DataImportHandlerException.class)
  @SuppressWarnings("unchecked")
  public void testTransformRow_InvalidInput1_Number() {
    List l = new ArrayList();
<<<<<<< HEAD
    l.add(AbstractDataImportHandlerTestCase.createMap("column", "num",
            NumberFormatTransformer.FORMAT_STYLE, NumberFormatTransformer.NUMBER));
    Context c = AbstractDataImportHandlerTestCase.getContext(null, null, null, Context.FULL_DUMP, l, null);
    Map m = AbstractDataImportHandlerTestCase.createMap("num", "123" + GROUPING_SEP + "5a67");
=======
    l.add(createMap("column", "num",
            NumberFormatTransformer.FORMAT_STYLE, NumberFormatTransformer.NUMBER));
    Context c = getContext(null, null, null, Context.FULL_DUMP, l, null);
    Map m = createMap("num", "123" + GROUPING_SEP + "5a67");
>>>>>>> 2ede77ba
    new NumberFormatTransformer().transformRow(m, c);
  }

  @Test(expected = DataImportHandlerException.class)
  @SuppressWarnings("unchecked")
  public void testTransformRow_InvalidInput2_Number() {
    List l = new ArrayList();
<<<<<<< HEAD
    l.add(AbstractDataImportHandlerTestCase.createMap("column", "num",
            NumberFormatTransformer.FORMAT_STYLE, NumberFormatTransformer.NUMBER));
    Context c = AbstractDataImportHandlerTestCase.getContext(null, null, null, Context.FULL_DUMP, l, null);
    Map m = AbstractDataImportHandlerTestCase.createMap("num", "123" + GROUPING_SEP + "567b");
=======
    l.add(createMap("column", "num",
            NumberFormatTransformer.FORMAT_STYLE, NumberFormatTransformer.NUMBER));
    Context c = getContext(null, null, null, Context.FULL_DUMP, l, null);
    Map m = createMap("num", "123" + GROUPING_SEP + "567b");
>>>>>>> 2ede77ba
    new NumberFormatTransformer().transformRow(m, c);
  }

  @Test(expected = DataImportHandlerException.class)
  @SuppressWarnings("unchecked")
  public void testTransformRow_InvalidInput2_Currency() {
    List l = new ArrayList();
<<<<<<< HEAD
    l.add(AbstractDataImportHandlerTestCase.createMap("column", "num",
            NumberFormatTransformer.FORMAT_STYLE, NumberFormatTransformer.CURRENCY));
    Context c = AbstractDataImportHandlerTestCase.getContext(null, null, null, Context.FULL_DUMP, l, null);
    Map m = AbstractDataImportHandlerTestCase.createMap("num", "123" + GROUPING_SEP + "567b");
=======
    l.add(createMap("column", "num",
            NumberFormatTransformer.FORMAT_STYLE, NumberFormatTransformer.CURRENCY));
    Context c = getContext(null, null, null, Context.FULL_DUMP, l, null);
    Map m = createMap("num", "123" + GROUPING_SEP + "567b");
>>>>>>> 2ede77ba
    new NumberFormatTransformer().transformRow(m, c);
  }

  @Test(expected = DataImportHandlerException.class)
  @SuppressWarnings("unchecked")
  public void testTransformRow_InvalidInput1_Percent() {
    List l = new ArrayList();
<<<<<<< HEAD
    l.add(AbstractDataImportHandlerTestCase.createMap("column", "num",
            NumberFormatTransformer.FORMAT_STYLE, NumberFormatTransformer.PERCENT));
    Context c = AbstractDataImportHandlerTestCase.getContext(null, null, null, Context.FULL_DUMP, l, null);
    Map m = AbstractDataImportHandlerTestCase.createMap("num", "123" + GROUPING_SEP + "5a67");
=======
    l.add(createMap("column", "num",
            NumberFormatTransformer.FORMAT_STYLE, NumberFormatTransformer.PERCENT));
    Context c = getContext(null, null, null, Context.FULL_DUMP, l, null);
    Map m = createMap("num", "123" + GROUPING_SEP + "5a67");
>>>>>>> 2ede77ba
    new NumberFormatTransformer().transformRow(m, c);
  }

  @Test(expected = DataImportHandlerException.class)
  @SuppressWarnings("unchecked")
  public void testTransformRow_InvalidInput3_Currency() {
    List l = new ArrayList();
<<<<<<< HEAD
    l.add(AbstractDataImportHandlerTestCase.createMap("column", "num",
            NumberFormatTransformer.FORMAT_STYLE, NumberFormatTransformer.CURRENCY));
    Context c = AbstractDataImportHandlerTestCase.getContext(null, null, null, Context.FULL_DUMP, l, null);
    Map m = AbstractDataImportHandlerTestCase.createMap(
            "num", "123" + DECIMAL_SEP + "456" + DECIMAL_SEP + "789");
=======
    l.add(createMap("column", "num",
            NumberFormatTransformer.FORMAT_STYLE, NumberFormatTransformer.CURRENCY));
    Context c = getContext(null, null, null, Context.FULL_DUMP, l, null);
    Map m = createMap("num", "123" + DECIMAL_SEP + "456" + DECIMAL_SEP + "789");
>>>>>>> 2ede77ba
    new NumberFormatTransformer().transformRow(m, c);
  }

  @Test(expected = DataImportHandlerException.class)
  @SuppressWarnings("unchecked")
  public void testTransformRow_InvalidInput3_Number() {
    List l = new ArrayList();
<<<<<<< HEAD
    l.add(AbstractDataImportHandlerTestCase.createMap("column", "num",
            NumberFormatTransformer.FORMAT_STYLE, NumberFormatTransformer.NUMBER));
    Context c = AbstractDataImportHandlerTestCase.getContext(null, null, null, Context.FULL_DUMP, l, null);
    Map m = AbstractDataImportHandlerTestCase.createMap(
            "num", "123" + DECIMAL_SEP + "456" + DECIMAL_SEP + "789");
=======
    l.add(createMap("column", "num",
            NumberFormatTransformer.FORMAT_STYLE, NumberFormatTransformer.NUMBER));
    Context c = getContext(null, null, null, Context.FULL_DUMP, l, null);
    Map m = createMap("num", "123" + DECIMAL_SEP + "456" + DECIMAL_SEP + "789");
>>>>>>> 2ede77ba
    new NumberFormatTransformer().transformRow(m, c);
  }

  @Test
  @SuppressWarnings("unchecked")
  public void testTransformRow_MalformedInput_Number() {
    List l = new ArrayList();
<<<<<<< HEAD
    l.add(AbstractDataImportHandlerTestCase.createMap("column", "num",
            NumberFormatTransformer.FORMAT_STYLE, NumberFormatTransformer.NUMBER));
    Context c = AbstractDataImportHandlerTestCase.getContext(null, null, null, Context.FULL_DUMP, l, null);
    Map m = AbstractDataImportHandlerTestCase.createMap(
            "num", "123" + GROUPING_SEP + GROUPING_SEP + "789");
=======
    l.add(createMap("column", "num",
            NumberFormatTransformer.FORMAT_STYLE, NumberFormatTransformer.NUMBER));
    Context c = getContext(null, null, null, Context.FULL_DUMP, l, null);
    Map m = createMap("num", "123" + GROUPING_SEP + GROUPING_SEP + "789");
>>>>>>> 2ede77ba
    new NumberFormatTransformer().transformRow(m, c);
    assertEquals(new Long(123789), m.get("num"));
  }
}<|MERGE_RESOLUTION|>--- conflicted
+++ resolved
@@ -16,11 +16,6 @@
  */
 package org.apache.solr.handler.dataimport;
 
-<<<<<<< HEAD
-import org.apache.solr.SolrTestCaseJ4;
-import org.junit.Assert;
-=======
->>>>>>> 2ede77ba
 import org.junit.Test;
 
 import java.text.DecimalFormatSymbols;
@@ -37,11 +32,7 @@
  * @version $Id$
  * @since solr 1.3
  */
-<<<<<<< HEAD
-public class TestNumberFormatTransformer extends SolrTestCaseJ4 {
-=======
 public class TestNumberFormatTransformer extends AbstractDataImportHandlerTestCase {
->>>>>>> 2ede77ba
   private char GROUPING_SEP = new DecimalFormatSymbols().getGroupingSeparator();
   private char DECIMAL_SEP = new DecimalFormatSymbols().getDecimalSeparator();
 
@@ -50,21 +41,12 @@
   public void testTransformRow_SingleNumber() {
     char GERMAN_GROUPING_SEP = new DecimalFormatSymbols(Locale.GERMANY).getGroupingSeparator();
     List l = new ArrayList();
-<<<<<<< HEAD
-    l.add(AbstractDataImportHandlerTestCase.createMap("column", "num",
-            NumberFormatTransformer.FORMAT_STYLE, NumberFormatTransformer.NUMBER));
-    l.add(AbstractDataImportHandlerTestCase.createMap("column", "localizedNum",
-            NumberFormatTransformer.FORMAT_STYLE, NumberFormatTransformer.NUMBER, NumberFormatTransformer.LOCALE, "de-DE"));
-    Context c = AbstractDataImportHandlerTestCase.getContext(null, null, null, Context.FULL_DUMP, l, null);
-    Map m = AbstractDataImportHandlerTestCase.createMap("num", "123" + GROUPING_SEP + "567", "localizedNum", "123" + GERMAN_GROUPING_SEP + "567");
-=======
     l.add(createMap("column", "num",
             NumberFormatTransformer.FORMAT_STYLE, NumberFormatTransformer.NUMBER));
     l.add(createMap("column", "localizedNum",
             NumberFormatTransformer.FORMAT_STYLE, NumberFormatTransformer.NUMBER, NumberFormatTransformer.LOCALE, "de-DE"));
     Context c = getContext(null, null, null, Context.FULL_DUMP, l, null);
     Map m = createMap("num", "123" + GROUPING_SEP + "567", "localizedNum", "123" + GERMAN_GROUPING_SEP + "567");
->>>>>>> 2ede77ba
     new NumberFormatTransformer().transformRow(m, c);
     assertEquals(new Long(123567), m.get("num"));
     assertEquals(new Long(123567), m.get("localizedNum"));
@@ -74,45 +56,26 @@
   @SuppressWarnings("unchecked")
   public void testTransformRow_MultipleNumbers() throws Exception {
     List fields = new ArrayList();
-<<<<<<< HEAD
-    fields.add(AbstractDataImportHandlerTestCase.createMap(DataImporter.COLUMN,
-            "inputs"));
-    fields.add(AbstractDataImportHandlerTestCase.createMap(DataImporter.COLUMN,
-=======
     fields.add(createMap(DataImporter.COLUMN, "inputs"));
     fields.add(createMap(DataImporter.COLUMN,
->>>>>>> 2ede77ba
             "outputs", RegexTransformer.SRC_COL_NAME, "inputs",
             NumberFormatTransformer.FORMAT_STYLE, NumberFormatTransformer.NUMBER));
 
     List inputs = new ArrayList();
     inputs.add("123" + GROUPING_SEP + "567");
     inputs.add("245" + GROUPING_SEP + "678");
-<<<<<<< HEAD
-    Map row = AbstractDataImportHandlerTestCase.createMap("inputs", inputs);
-=======
     Map row = createMap("inputs", inputs);
->>>>>>> 2ede77ba
 
     VariableResolverImpl resolver = new VariableResolverImpl();
     resolver.addNamespace("e", row);
 
-<<<<<<< HEAD
-    Context context = AbstractDataImportHandlerTestCase.getContext(null, resolver, null, Context.FULL_DUMP, fields, null);
-=======
     Context context = getContext(null, resolver, null, Context.FULL_DUMP, fields, null);
->>>>>>> 2ede77ba
     new NumberFormatTransformer().transformRow(row, context);
 
     List output = new ArrayList();
     output.add(new Long(123567));
     output.add(new Long(245678));
-<<<<<<< HEAD
-    Map outputRow = AbstractDataImportHandlerTestCase.createMap("inputs", inputs,
-            "outputs", output);
-=======
     Map outputRow = createMap("inputs", inputs, "outputs", output);
->>>>>>> 2ede77ba
 
     assertEquals(outputRow, row);
   }
@@ -121,17 +84,10 @@
   @SuppressWarnings("unchecked")
   public void testTransformRow_InvalidInput1_Number() {
     List l = new ArrayList();
-<<<<<<< HEAD
-    l.add(AbstractDataImportHandlerTestCase.createMap("column", "num",
-            NumberFormatTransformer.FORMAT_STYLE, NumberFormatTransformer.NUMBER));
-    Context c = AbstractDataImportHandlerTestCase.getContext(null, null, null, Context.FULL_DUMP, l, null);
-    Map m = AbstractDataImportHandlerTestCase.createMap("num", "123" + GROUPING_SEP + "5a67");
-=======
     l.add(createMap("column", "num",
             NumberFormatTransformer.FORMAT_STYLE, NumberFormatTransformer.NUMBER));
     Context c = getContext(null, null, null, Context.FULL_DUMP, l, null);
     Map m = createMap("num", "123" + GROUPING_SEP + "5a67");
->>>>>>> 2ede77ba
     new NumberFormatTransformer().transformRow(m, c);
   }
 
@@ -139,17 +95,10 @@
   @SuppressWarnings("unchecked")
   public void testTransformRow_InvalidInput2_Number() {
     List l = new ArrayList();
-<<<<<<< HEAD
-    l.add(AbstractDataImportHandlerTestCase.createMap("column", "num",
-            NumberFormatTransformer.FORMAT_STYLE, NumberFormatTransformer.NUMBER));
-    Context c = AbstractDataImportHandlerTestCase.getContext(null, null, null, Context.FULL_DUMP, l, null);
-    Map m = AbstractDataImportHandlerTestCase.createMap("num", "123" + GROUPING_SEP + "567b");
-=======
     l.add(createMap("column", "num",
             NumberFormatTransformer.FORMAT_STYLE, NumberFormatTransformer.NUMBER));
     Context c = getContext(null, null, null, Context.FULL_DUMP, l, null);
     Map m = createMap("num", "123" + GROUPING_SEP + "567b");
->>>>>>> 2ede77ba
     new NumberFormatTransformer().transformRow(m, c);
   }
 
@@ -157,17 +106,10 @@
   @SuppressWarnings("unchecked")
   public void testTransformRow_InvalidInput2_Currency() {
     List l = new ArrayList();
-<<<<<<< HEAD
-    l.add(AbstractDataImportHandlerTestCase.createMap("column", "num",
-            NumberFormatTransformer.FORMAT_STYLE, NumberFormatTransformer.CURRENCY));
-    Context c = AbstractDataImportHandlerTestCase.getContext(null, null, null, Context.FULL_DUMP, l, null);
-    Map m = AbstractDataImportHandlerTestCase.createMap("num", "123" + GROUPING_SEP + "567b");
-=======
     l.add(createMap("column", "num",
             NumberFormatTransformer.FORMAT_STYLE, NumberFormatTransformer.CURRENCY));
     Context c = getContext(null, null, null, Context.FULL_DUMP, l, null);
     Map m = createMap("num", "123" + GROUPING_SEP + "567b");
->>>>>>> 2ede77ba
     new NumberFormatTransformer().transformRow(m, c);
   }
 
@@ -175,17 +117,10 @@
   @SuppressWarnings("unchecked")
   public void testTransformRow_InvalidInput1_Percent() {
     List l = new ArrayList();
-<<<<<<< HEAD
-    l.add(AbstractDataImportHandlerTestCase.createMap("column", "num",
-            NumberFormatTransformer.FORMAT_STYLE, NumberFormatTransformer.PERCENT));
-    Context c = AbstractDataImportHandlerTestCase.getContext(null, null, null, Context.FULL_DUMP, l, null);
-    Map m = AbstractDataImportHandlerTestCase.createMap("num", "123" + GROUPING_SEP + "5a67");
-=======
     l.add(createMap("column", "num",
             NumberFormatTransformer.FORMAT_STYLE, NumberFormatTransformer.PERCENT));
     Context c = getContext(null, null, null, Context.FULL_DUMP, l, null);
     Map m = createMap("num", "123" + GROUPING_SEP + "5a67");
->>>>>>> 2ede77ba
     new NumberFormatTransformer().transformRow(m, c);
   }
 
@@ -193,18 +128,10 @@
   @SuppressWarnings("unchecked")
   public void testTransformRow_InvalidInput3_Currency() {
     List l = new ArrayList();
-<<<<<<< HEAD
-    l.add(AbstractDataImportHandlerTestCase.createMap("column", "num",
-            NumberFormatTransformer.FORMAT_STYLE, NumberFormatTransformer.CURRENCY));
-    Context c = AbstractDataImportHandlerTestCase.getContext(null, null, null, Context.FULL_DUMP, l, null);
-    Map m = AbstractDataImportHandlerTestCase.createMap(
-            "num", "123" + DECIMAL_SEP + "456" + DECIMAL_SEP + "789");
-=======
     l.add(createMap("column", "num",
             NumberFormatTransformer.FORMAT_STYLE, NumberFormatTransformer.CURRENCY));
     Context c = getContext(null, null, null, Context.FULL_DUMP, l, null);
     Map m = createMap("num", "123" + DECIMAL_SEP + "456" + DECIMAL_SEP + "789");
->>>>>>> 2ede77ba
     new NumberFormatTransformer().transformRow(m, c);
   }
 
@@ -212,18 +139,10 @@
   @SuppressWarnings("unchecked")
   public void testTransformRow_InvalidInput3_Number() {
     List l = new ArrayList();
-<<<<<<< HEAD
-    l.add(AbstractDataImportHandlerTestCase.createMap("column", "num",
-            NumberFormatTransformer.FORMAT_STYLE, NumberFormatTransformer.NUMBER));
-    Context c = AbstractDataImportHandlerTestCase.getContext(null, null, null, Context.FULL_DUMP, l, null);
-    Map m = AbstractDataImportHandlerTestCase.createMap(
-            "num", "123" + DECIMAL_SEP + "456" + DECIMAL_SEP + "789");
-=======
     l.add(createMap("column", "num",
             NumberFormatTransformer.FORMAT_STYLE, NumberFormatTransformer.NUMBER));
     Context c = getContext(null, null, null, Context.FULL_DUMP, l, null);
     Map m = createMap("num", "123" + DECIMAL_SEP + "456" + DECIMAL_SEP + "789");
->>>>>>> 2ede77ba
     new NumberFormatTransformer().transformRow(m, c);
   }
 
@@ -231,18 +150,10 @@
   @SuppressWarnings("unchecked")
   public void testTransformRow_MalformedInput_Number() {
     List l = new ArrayList();
-<<<<<<< HEAD
-    l.add(AbstractDataImportHandlerTestCase.createMap("column", "num",
-            NumberFormatTransformer.FORMAT_STYLE, NumberFormatTransformer.NUMBER));
-    Context c = AbstractDataImportHandlerTestCase.getContext(null, null, null, Context.FULL_DUMP, l, null);
-    Map m = AbstractDataImportHandlerTestCase.createMap(
-            "num", "123" + GROUPING_SEP + GROUPING_SEP + "789");
-=======
     l.add(createMap("column", "num",
             NumberFormatTransformer.FORMAT_STYLE, NumberFormatTransformer.NUMBER));
     Context c = getContext(null, null, null, Context.FULL_DUMP, l, null);
     Map m = createMap("num", "123" + GROUPING_SEP + GROUPING_SEP + "789");
->>>>>>> 2ede77ba
     new NumberFormatTransformer().transformRow(m, c);
     assertEquals(new Long(123789), m.get("num"));
   }
