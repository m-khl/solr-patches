--- conflicted
+++ resolved
@@ -85,13 +85,10 @@
 
   <target name="test" depends="compileTests">
   	<mkdir dir="${junit.output.dir}"/>
-<<<<<<< HEAD
-=======
     <!-- <mkdir dir="@{tempDir}/@{pattern}"/> 
        This is very loud and obnoxious. abuse touch instead for a "quiet" mkdir
     -->
   	<touch file="${tempDir}/quiet.ant" verbose="false" mkdirs="true"/>
->>>>>>> 2ede77ba
 
     <condition property="runall">
       <not>
@@ -103,11 +100,7 @@
       </not>
     </condition>    
     
-<<<<<<< HEAD
-  	<junit printsummary="on"
-=======
   	<junit printsummary="no"
->>>>>>> 2ede77ba
            haltonfailure="no"
            maxmemory="512M"
            errorProperty="tests.failed"
@@ -137,11 +130,7 @@
         <enable package="org.apache.lucene"/>
         <enable package="org.apache.solr"/>
       </assertions>
-<<<<<<< HEAD
-      <formatter type="xml"/>
-=======
       <formatter type="${junit.formatter}"/>
->>>>>>> 2ede77ba
       <batchtest fork="yes" todir="${junit.output.dir}" if="runall">
         <fileset dir="src/test/java" includes="${junit.includes}"/>
       </batchtest>
