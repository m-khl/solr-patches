--- conflicted
+++ resolved
@@ -713,21 +713,14 @@
       SolrException.log(log,e);
     }
     try {
-<<<<<<< HEAD
-      closeSearcher();
-=======
       searcherExecutor.shutdown();
       if (!searcherExecutor.awaitTermination(60, TimeUnit.SECONDS)) {
         log.error("Timeout waiting for searchExecutor to terminate");
       }
->>>>>>> 2ede77ba
     } catch (Exception e) {
       SolrException.log(log,e);
     }
     try {
-<<<<<<< HEAD
-      searcherExecutor.shutdown();
-=======
       // Since we waited for the searcherExecutor to shut down,
       // there should be no more searchers warming in the background
       // that we need to take care of.
@@ -736,7 +729,6 @@
       // then the searchExecutor will throw an exception when getSearcher()
       // tries to use it, and the exception handling code should close it.
       closeSearcher();
->>>>>>> 2ede77ba
     } catch (Exception e) {
       SolrException.log(log,e);
     }
